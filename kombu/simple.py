--- conflicted
+++ resolved
@@ -118,13 +118,7 @@
                                       serializer=serializer,
                                       routing_key=routing_key,
                                       compression=compression)
-<<<<<<< HEAD
-        consumer = messaging.Consumer(channel, queue)
         super().__init__(channel, producer, consumer, no_ack, **kwargs)
-=======
-        super(SimpleQueue, self).__init__(channel, producer,
-                                          consumer, no_ack, **kwargs)
->>>>>>> 4a690cef
 
 
 class SimpleBuffer(SimpleQueue):
