--- conflicted
+++ resolved
@@ -211,10 +211,6 @@
             topic_path, message, **kwargs)
         return future.result()
 
-<<<<<<< HEAD
-=======
-
->>>>>>> 0da7bac2
     @property
     def publisher(self):
         """PubSub Publisher credentials"""
