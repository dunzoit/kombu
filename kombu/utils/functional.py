--- conflicted
+++ resolved
@@ -1,32 +1,17 @@
-
-<<<<<<< HEAD
+import random
 import threading
 
 from collections import Iterable, Mapping, OrderedDict, UserDict
+from itertools import count, repeat
+from time import sleep
 from typing import (
     Any, Callable, Dict, Iterator, KeysView, Optional, Sequence, Tuple,
 )
 
 from vine.utils import wraps
 
-=======
-import random
-import sys
-import threading
-
-from collections import Iterable, Mapping, OrderedDict
-from itertools import count, repeat
-from time import sleep
-
-from vine.utils import wraps
-
-from kombu.five import (
-    UserDict, items, keys, python_2_unicode_compatible, string_t,
-)
-
 from .encoding import safe_repr as _safe_repr
 
->>>>>>> e1f55287
 __all__ = [
     'LRUCache', 'memoize', 'lazy', 'maybe_evaluate',
     'is_list', 'maybe_list', 'dictfilter',
@@ -37,7 +22,6 @@
 MemoizeKeyFun = Callable[[Sequence, Mapping], Any]
 
 
-@python_2_unicode_compatible
 class ChannelPromise(object):
 
     def __init__(self, contract):
@@ -185,7 +169,7 @@
     The function is re-evaluated on every call.
 
     Overloaded operations that will evaluate the promise:
-        :meth:`__str__`, :meth:`__repr__`, :meth:`__cmp__`.
+        :meth:`__str__`, :meth:`__repr__`
     """
 
     def __init__(self, fun: Callable, *args, **kwargs) -> None:
@@ -334,7 +318,7 @@
 
 
 def reprkwargs(kwargs, sep=', ', fmt='{0}={1}'):
-    return sep.join(fmt.format(k, _safe_repr(v)) for k, v in items(kwargs))
+    return sep.join(fmt.format(k, _safe_repr(v)) for k, v in kwargs.items())
 
 
 def reprcall(name, args=(), kwargs={}, sep=', '):
