--- conflicted
+++ resolved
@@ -4,24 +4,18 @@
 
 from kombu import version_info_t
 
-from .typing import Int
-
 fmatch_t = NamedTuple('fmatch_t', [('ratio', float), ('key', str)])
 
 
-<<<<<<< HEAD
-def fmatch_iter(needle: str, haystack: Sequence[str],
-                min_ratio: float=0.6) -> Iterator[fmatch_t]:
-=======
-def escape_regex(p, white=''):
+def escape_regex(p: str, white: str = ''):
     # what's up with re.escape? that code must be neglected or someting
     return ''.join(c if c.isalnum() or c in white
                    else ('\\000' if c == '\000' else '\\' + c)
                    for c in p)
 
 
-def fmatch_iter(needle, haystack, min_ratio=0.6):
->>>>>>> e1f55287
+def fmatch_iter(needle: str, haystack: Sequence[str],
+                min_ratio: float = 0.6) -> Iterator[fmatch_t]:
     for key in haystack:
         ratio = SequenceMatcher(None, needle, key).ratio()
         if ratio >= min_ratio:
@@ -29,7 +23,7 @@
 
 
 def fmatch_best(needle: str, haystack: Sequence[str],
-                min_ratio: float=0.6) -> str:
+                min_ratio: float = 0.6) -> str:
     try:
         return sorted(
             fmatch_iter(needle, haystack, min_ratio), reverse=True,
@@ -49,13 +43,15 @@
     return v
 
 
-def _unpack_version(major: Int, minor: Int=0, micro: Int=0,
-                    releaselevel: str='', serial: str='') -> version_info_t:
+def _unpack_version(major: int, minor: int = 0, micro: int = 0,
+                    releaselevel: str = '',
+                    serial: str = '') -> version_info_t:
     return version_info_t(int(major), int(minor), micro, releaselevel, serial)
 
 
 def _splitmicro(micro: str,
-                releaselevel: str='', serial: str='') -> Tuple[int, str, str]:
+                releaselevel: str = '',
+                serial: str = '') -> Tuple[int, str, str]:
     for index, char in enumerate(micro):
         if not char.isdigit():
             break
