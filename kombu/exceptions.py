"""Exceptions."""
<<<<<<< HEAD
from socket import timeout as TimeoutError
=======
from __future__ import absolute_import, unicode_literals

from socket import timeout as TimeoutError  # noqa
>>>>>>> 4a690cef

from amqp import ChannelError, ConnectionError, ResourceError

__all__ = [
    'KombuError', 'OperationalError',
    'NotBoundError', 'MessageStateError', 'TimeoutError',
    'LimitExceeded', 'ConnectionLimitExceeded',
    'ChannelLimitExceeded', 'ConnectionError', 'ChannelError',
    'VersionMismatch', 'SerializerNotInstalled', 'ResourceError',
    'SerializationError', 'EncodeError', 'DecodeError', 'HttpError',
    'InconsistencyError',
]


class KombuError(Exception):
    """Common subclass for all Kombu exceptions."""
<<<<<<< HEAD
    ...
=======
>>>>>>> 4a690cef


class OperationalError(KombuError):
    """Recoverable message transport connection error."""


class SerializationError(KombuError):
    """Failed to serialize/deserialize content."""


class EncodeError(SerializationError):
    """Cannot encode object."""
<<<<<<< HEAD
    ...
=======
>>>>>>> 4a690cef


class DecodeError(SerializationError):
    """Cannot decode object."""


class NotBoundError(KombuError):
    """Trying to call channel dependent method on unbound entity."""
<<<<<<< HEAD
    ...
=======
>>>>>>> 4a690cef


class MessageStateError(KombuError):
    """The message has already been acknowledged."""
<<<<<<< HEAD
    ...
=======
>>>>>>> 4a690cef


class LimitExceeded(KombuError):
    """Limit exceeded."""
<<<<<<< HEAD
    ...
=======
>>>>>>> 4a690cef


class ConnectionLimitExceeded(LimitExceeded):
    """Maximum number of simultaneous connections exceeded."""
<<<<<<< HEAD
    ...
=======
>>>>>>> 4a690cef


class ChannelLimitExceeded(LimitExceeded):
    """Maximum number of simultaneous channels exceeded."""
<<<<<<< HEAD
    ...


class VersionMismatch(KombuError):
    ...


class SerializerNotInstalled(KombuError):
    """Support for the requested serialization type is not installed"""
    ...
=======


class VersionMismatch(KombuError):
    """Library dependency version mismatch."""


class SerializerNotInstalled(KombuError):
    """Support for the requested serialization type is not installed."""
>>>>>>> 4a690cef


class ContentDisallowed(SerializerNotInstalled):
    """Consumer does not allow this content-type."""
<<<<<<< HEAD
    ...


class InconsistencyError(ConnectionError):
    """Data or environment has been found to be inconsistent,
    depending on the cause it may be possible to retry the operation."""
    ...
=======


class InconsistencyError(ConnectionError):
    """Data or environment has been found to be inconsistent.

    Depending on the cause it may be possible to retry the operation.
    """
>>>>>>> 4a690cef


class HttpError(Exception):
    """HTTP Client Error."""

    def __init__(self, code, message=None, response=None):
        self.code = code
        self.message = message
        self.response = response
        super().__init__(code, message, response)

    def __str__(self):
        return 'HTTP {0.code}: {0.message}'.format(self)<|MERGE_RESOLUTION|>--- conflicted
+++ resolved
@@ -1,12 +1,5 @@
 """Exceptions."""
-<<<<<<< HEAD
-from socket import timeout as TimeoutError
-=======
-from __future__ import absolute_import, unicode_literals
-
 from socket import timeout as TimeoutError  # noqa
->>>>>>> 4a690cef
-
 from amqp import ChannelError, ConnectionError, ResourceError
 
 __all__ = [
@@ -22,10 +15,7 @@
 
 class KombuError(Exception):
     """Common subclass for all Kombu exceptions."""
-<<<<<<< HEAD
     ...
-=======
->>>>>>> 4a690cef
 
 
 class OperationalError(KombuError):
@@ -38,10 +28,7 @@
 
 class EncodeError(SerializationError):
     """Cannot encode object."""
-<<<<<<< HEAD
     ...
-=======
->>>>>>> 4a690cef
 
 
 class DecodeError(SerializationError):
@@ -50,72 +37,42 @@
 
 class NotBoundError(KombuError):
     """Trying to call channel dependent method on unbound entity."""
-<<<<<<< HEAD
     ...
-=======
->>>>>>> 4a690cef
 
 
 class MessageStateError(KombuError):
     """The message has already been acknowledged."""
-<<<<<<< HEAD
     ...
-=======
->>>>>>> 4a690cef
 
 
 class LimitExceeded(KombuError):
     """Limit exceeded."""
-<<<<<<< HEAD
     ...
-=======
->>>>>>> 4a690cef
 
 
 class ConnectionLimitExceeded(LimitExceeded):
     """Maximum number of simultaneous connections exceeded."""
-<<<<<<< HEAD
     ...
-=======
->>>>>>> 4a690cef
 
 
 class ChannelLimitExceeded(LimitExceeded):
     """Maximum number of simultaneous channels exceeded."""
-<<<<<<< HEAD
     ...
 
 
 class VersionMismatch(KombuError):
+    """Library dependency version mismatch."""
     ...
 
 
 class SerializerNotInstalled(KombuError):
-    """Support for the requested serialization type is not installed"""
+    """Support for the requested serialization type is not installed."""
     ...
-=======
-
-
-class VersionMismatch(KombuError):
-    """Library dependency version mismatch."""
-
-
-class SerializerNotInstalled(KombuError):
-    """Support for the requested serialization type is not installed."""
->>>>>>> 4a690cef
 
 
 class ContentDisallowed(SerializerNotInstalled):
     """Consumer does not allow this content-type."""
-<<<<<<< HEAD
     ...
-
-
-class InconsistencyError(ConnectionError):
-    """Data or environment has been found to be inconsistent,
-    depending on the cause it may be possible to retry the operation."""
-    ...
-=======
 
 
 class InconsistencyError(ConnectionError):
@@ -123,7 +80,7 @@
 
     Depending on the cause it may be possible to retry the operation.
     """
->>>>>>> 4a690cef
+    ...
 
 
 class HttpError(Exception):
