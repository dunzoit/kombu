--- conflicted
+++ resolved
@@ -1,10 +1,5 @@
 from kombu import Consumer, Producer, Exchange, Queue
-<<<<<<< HEAD
-from kombu.utils import nested
-=======
-from kombu.five import range
 from kombu.utils.compat import nested
->>>>>>> e1f55287
 
 from funtests import transport
 
