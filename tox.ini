--- conflicted
+++ resolved
@@ -1,17 +1,10 @@
 [tox]
-<<<<<<< HEAD
 envlist = py25,py26,py27,py32,pypy
-=======
-envlist = py24,py25,py26,py27,py32,pypy
->>>>>>> 5e1140a6
 
 [testenv]
 distribute = True
 sitepackages = False
 commands = nosetests
-
-[testenv:boa]
-commands: echo hei
 
 [testenv:py32]
 recreate = True
@@ -57,19 +50,6 @@
                      --with-coverage3  --cover3-xml             \
                      --cover3-html-dir={toxinidir}/cover        \
                      --cover3-xml-file={toxinidir}/coverage.xml
-<<<<<<< HEAD
-
-[testenv:py25]
-basepython = python2.5
-deps = -r{toxinidir}/requirements/default.txt
-       -r{toxinidir}/requirements/test.txt
-commands = {toxinidir}/contrib/release/removepyc.sh {toxinidir}
-           nosetests --with-xunit                           \
-                     --xunit-file={toxinidir}/nosetests.xml \
-                     --with-coverage3 --cover3-xml          \
-                     --cover3-html-dir={toxinidir}/cover    \
-                     --cover3-xml-file={toxinidir}/coverage.xml
-=======
 
 [testenv:py25]
 basepython = python2.5
@@ -82,21 +62,6 @@
                      --cover3-html-dir={toxinidir}/cover    \
                      --cover3-xml-file={toxinidir}/coverage.xml
 
-
-[testenv:py24]
-basepython = python2.4
-deps = -r{toxinidir}/requirements/default.txt
-       -r{toxinidir}/requirements/py24.txt
-       -r{toxinidir}/requirements/test.txt
-commands = {toxinidir}/contrib/release/removepyc.sh {toxinidir}
-           nosetests --with-xunit                           \
-                     --xunit-file={toxinidir}/nosetests.xml \
-                     --with-coverage3 --cover3-xml          \
-                     --cover3-html-dir={toxinidir}/cover    \
-                     --cover3-xml-file={toxinidir}/coverage.xml
-
->>>>>>> 5e1140a6
-
 [testenv:pypy]
 basepython = pypy
 deps = -r{toxinidir}/requirements/default.txt
@@ -106,7 +71,6 @@
                      --xunit-file={toxinidir}/nosetests.xml \
                      --with-coverage3 --cover3-xml          \
                      --cover3-html-dir={toxinidir}/cover    \
-<<<<<<< HEAD
                      --cover3-xml-file={toxinidir}/coverage.xml
 
 [testenv:jython]
@@ -116,7 +80,4 @@
 deps = -r{toxinidir}/requirements/default.txt
        -r{toxinidir}/requirements/test-jython.txt
 commands = {toxinidir}/contrib/release/removepyc.sh {toxinidir}
-           {toxinidir}/contrib/release/jython-run-tests {toxinidir}
-=======
-                     --cover3-xml-file={toxinidir}/coverage.xml
->>>>>>> 5e1140a6
+           {toxinidir}/contrib/release/jython-run-tests {toxinidir}